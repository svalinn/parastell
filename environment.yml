--- conflicted
+++ resolved
@@ -3,25 +3,11 @@
   - conda-forge
 dependencies:
   - cadquery
-<<<<<<< HEAD
-  - moab=5.5.1[build=nompi_tempest_*]
+  - moab>=5.5.1[build=nompi_tempest_*]
   - ca-certificates
   - certifi
   - openssl
   - openmc>=0.15.0[build=dagmc_nompi_*]
   - cad_to_dagmc>=0.9.1
-  - matplotlib
-=======
-  - moab >=5.5.1[build=nompi_tempest_*]
-  - cad_to_dagmc >=0.9.1
-  - openmc >=0.15.0[build=dagmc_nompi_*]
-  - numpy
-  - scipy
-  - matplotlib
-  - pip
-  - pip:
-      - netcdf4
-      - pyyaml
-      - pytest
-      - git+https://github.com/svalinn/pydagmc.git
->>>>>>> c6aed0e8
+  - matplotlib'
+  -pip